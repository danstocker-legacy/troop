/**
 * Property management unit tests
 */
/*global troop, module, test, expect, ok, equal, deepEqual, raises */
(function ($properties) {
    module("Properties");

    test("Promise", function () {
        var ns = {};

<<<<<<< HEAD
        expect(9);
=======
        expect(8);
>>>>>>> bb3d9bdc

        $properties.promise(ns, 'test', function (object, propertyName, param1, param2) {
            ok(object === ns, "Object passed to generator");
            equal(propertyName, 'test', "Property name passed to generator");
            equal(param1, 'param1', "Extra parameter passed to generator");
            equal(param2, 'param2', "Extra parameter passed to generator");
            return "foo";
        }, "param1", "param2");

        equal(typeof Object.getOwnPropertyDescriptor(ns, 'test').value, 'undefined', "Value before fulfilling promise");

        // first access will fulfill the promise
        equal(ns.test, "foo", "Accessing for the first time");
        equal(Object.getOwnPropertyDescriptor(ns, 'test').value, "foo", "Property value after promise is fulfilled");

<<<<<<< HEAD
        ns = {};

        $properties.promise(ns, 'test', function () {
            ns.test = 'foo';
        });

        equal(typeof Object.getOwnPropertyDescriptor(ns, 'test').value, 'undefined', "Value before fulfilling promise");
        equal(ns.test, "foo", "Accessing for the first time");
=======
        // supposed to emit a warning
        $properties.promise(ns, 'test', "bar");
        equal(ns.test, "foo", "Property value after second attempt to apply promise");
>>>>>>> bb3d9bdc
    });

    test("Utils", function () {
        var tmp = {};
        $properties._assign(tmp, 'foo', {value: "bar"});
        deepEqual(
            Object.getOwnPropertyDescriptor(tmp, 'foo'),
            {
                value: "bar",
                writable: true,
                enumerable: true,
                configurable: true
            },
            "Assigned property descriptor"
        );

        equal($properties._addPrefix('test', '_'), '_test', "Prefixed string w/o prefix");
        equal($properties._addPrefix('_test', '_'), '_test', "Prefixed string w/ prefix");
    });

    test("Type restriction", function () {
        // doesn't raise error
        var tmp = {};
        $properties.add.call(tmp, {
                test: function () {}
            },
            true,
            true,
            true,
            undefined,
            'function'
        );
        equal(tmp.hasOwnProperty('test'), true, "Property of type function added without raising exception");

        raises(function () {
            $properties.add.call(tmp, {
                    test: function () {}
                },
                true,
                true,
                true,
                undefined,
                'string'
            );
        }, "Property type function violates type requirement (string)");
    });

    test("Flags set", function () {
        var tmp = {},
            descriptor;

        $properties.add.call(tmp, {
                test: function () {}
            },
            true,
            true,
            true
        );

        descriptor = Object.getOwnPropertyDescriptor(tmp, 'test');

        equal(typeof descriptor.value, 'function', "Value type");
        equal(descriptor.writable, true, "Writable");
        equal(descriptor.enumerable, true, "Enumerable");
        equal(descriptor.configurable, true, "Configurable");
    });

    test("Prefixed", function () {
        var tmp = {},
            descriptor;

        $properties.add.call(tmp, {
                test: function () {}
            },
            true,
            true,
            true,
            '_'
        );

        equal(tmp.hasOwnProperty('test'), false, "Property by given name doesn't exist");
        equal(tmp.hasOwnProperty('_test'), true, "Prefixed property name exists");

        descriptor = Object.getOwnPropertyDescriptor(tmp, '_test');

        equal(typeof descriptor.value, 'function', "Value type");
        equal(descriptor.writable, true, "Writable");
        equal(descriptor.enumerable, true, "Enumerable");
        equal(descriptor.configurable, true, "Configurable");

        $properties.add.call(tmp, {
                _hello: function () {}
            },
            true,
            true,
            true,
            '_'
        );

        equal(tmp.hasOwnProperty('_hello'), true, "Prefixed property name exists");
    });

    test("Adding methods", function () {
        var tmp = {},
            result;

        result = $properties.addMethod.call(tmp, {
            foo: function () {}
        });

        equal(result, tmp, "addMethod returns input object");
    });

    test("Flags not set", function () {
        var tmp = {},
            descriptor;

        $properties.add.call(tmp, {
            test: function () {}
        });

        descriptor = Object.getOwnPropertyDescriptor(tmp, 'test');

        equal(typeof descriptor.value, 'function', "Value type");
        equal(descriptor.writable, false, "Writable");
        equal(descriptor.enumerable, false, "Enumerable");
        equal(descriptor.configurable, false, "Configurable");
    });

    test("Sloppy", function () {
        troop.sloppy = true;

        var tmp = {},
            descriptor;

        $properties.add.call(tmp, {
            test: function () {}
        }, false, false, false);

        descriptor = Object.getOwnPropertyDescriptor(tmp, 'test');

        equal(typeof descriptor.value, 'function', "Value type");
        equal(descriptor.writable, true, "Writable");
        equal(descriptor.enumerable, true, "Enumerable");
        equal(descriptor.configurable, true, "Configurable");

        troop.sloppy = false;
    });

    test("Messy", function () {
        troop.messy = true;

        var tmp = {},
            descriptor;

        $properties.add.call(tmp, {
            test: function () {}
        }, false, false, false);

        descriptor = Object.getOwnPropertyDescriptor(tmp, 'test');

        equal(typeof descriptor.value, 'function', "Value type");
        equal(descriptor.writable, true, "Writable");
        equal(descriptor.enumerable, false, "Enumerable");
        equal(descriptor.configurable, false, "Configurable");

        troop.messy = false;
    });

    test("Class assembly", function () {
        var tmp = {};

        function testMethod() {}

        $properties.addMethod.call(tmp, {
            test: testMethod
        });

        $properties.addConstant.call(tmp, {
            foo: "foo"
        });

        $properties.addPrivate.call(tmp, {
            bar: "bar"
        });

        deepEqual(
            tmp,
            {
                test: testMethod,
                foo: "foo"
            },
            "Enumerable properties of class"
        );

        equal(tmp._bar, "bar", "Pseudo-private property added");
    });

    test("Mocks", function () {
        var tmp = {};

        function testMethod() {}

        $properties.addMock.call(tmp, {
            foo: testMethod
        });

        deepEqual(tmp, {
            foo: testMethod
        }, "Mock method added");

        $properties.removeMocks.call(tmp);

        deepEqual(tmp, {}, "Mock methods removed");
    });
}(
    troop.properties
));<|MERGE_RESOLUTION|>--- conflicted
+++ resolved
@@ -8,11 +8,7 @@
     test("Promise", function () {
         var ns = {};
 
-<<<<<<< HEAD
-        expect(9);
-=======
-        expect(8);
->>>>>>> bb3d9bdc
+        expect(10);
 
         $properties.promise(ns, 'test', function (object, propertyName, param1, param2) {
             ok(object === ns, "Object passed to generator");
@@ -28,7 +24,6 @@
         equal(ns.test, "foo", "Accessing for the first time");
         equal(Object.getOwnPropertyDescriptor(ns, 'test').value, "foo", "Property value after promise is fulfilled");
 
-<<<<<<< HEAD
         ns = {};
 
         $properties.promise(ns, 'test', function () {
@@ -37,11 +32,10 @@
 
         equal(typeof Object.getOwnPropertyDescriptor(ns, 'test').value, 'undefined', "Value before fulfilling promise");
         equal(ns.test, "foo", "Accessing for the first time");
-=======
+
         // supposed to emit a warning
         $properties.promise(ns, 'test', "bar");
         equal(ns.test, "foo", "Property value after second attempt to apply promise");
->>>>>>> bb3d9bdc
     });
 
     test("Utils", function () {
